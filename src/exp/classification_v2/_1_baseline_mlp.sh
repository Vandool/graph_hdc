#!/bin/bash
#
# bwUniCluster 3.0 — single-GPU dev job
# Partitions:
# cpu_il dev_cpu_il | cpu dev_cpu | highmem dev_highmem | gpu_h100 dev_gpu_h100 | gpu_mi300 | gpu_a100_il gpu_h100_il|

<<<<<<< HEAD
#SBATCH --job-name=MLP
#SBATCH --partition=gpu_a100_il
#SBATCH --time=48:00:00
=======
#SBATCH --job-name=MLP_stratified_base
#SBATCH --partition=gpu_h100
#SBATCH --time=36:00:00
>>>>>>> adf0f490
#SBATCH --gres=gpu:1
#SBATCH --nodes=1
#SBATCH --ntasks=1
#SBATCH --cpus-per-task=8
#SBATCH --mem=64G

module load devel/cuda/11.8

# ========== Paths ==========
PROJECT_DIR="${GHDC_HOME}"
EXPERIMENTS_PATH="${PROJECT_DIR}/src/exp/classification_v2"
SCRIPT_NAME="1_mlp.py"
SCRIPT="${EXPERIMENTS_PATH}/${SCRIPT_NAME}"

# Optional: print env
echo "Running ${SCRIPT}"
nvidia-smi || true


#   --exp_dir_name "TEST" \
#  --continue_from "/home/ka/ka_iti/ka_zi9629/projects/graph_hdc/src/exp/classification_v2/results/1_mlp/TEST/models/last.pt"
# Run (pixi must be on PATH)
pixi run python "$SCRIPT" \
  --project_dir "$PROJECT_DIR" \
  --exp_dir_name "mlp_stratified_base" \
  --epochs 1 \
  --batch_size 128 \
  --hv_dim 7744 \
  --lr 1e-3 \
  --weight_decay 1e-4 \
  --num_workers 0 \
  --micro_bs 64 \
  --save_every_seconds 3600 \
  --keep_last_k 2 \
  --stratify=True \
  --p_per_parent=25 \
  --n_per_parent=25<|MERGE_RESOLUTION|>--- conflicted
+++ resolved
@@ -4,15 +4,9 @@
 # Partitions:
 # cpu_il dev_cpu_il | cpu dev_cpu | highmem dev_highmem | gpu_h100 dev_gpu_h100 | gpu_mi300 | gpu_a100_il gpu_h100_il|
 
-<<<<<<< HEAD
-#SBATCH --job-name=MLP
-#SBATCH --partition=gpu_a100_il
-#SBATCH --time=48:00:00
-=======
 #SBATCH --job-name=MLP_stratified_base
 #SBATCH --partition=gpu_h100
 #SBATCH --time=36:00:00
->>>>>>> adf0f490
 #SBATCH --gres=gpu:1
 #SBATCH --nodes=1
 #SBATCH --ntasks=1
